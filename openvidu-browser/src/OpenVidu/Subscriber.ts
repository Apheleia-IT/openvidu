/*
 * (C) Copyright 2017-2020 OpenVidu (https://openvidu.io)
 *
 * Licensed under the Apache License, Version 2.0 (the "License");
 * you may not use this file except in compliance with the License.
 * You may obtain a copy of the License at
 *
 *   http://www.apache.org/licenses/LICENSE-2.0
 *
 * Unless required by applicable law or agreed to in writing, software
 * distributed under the License is distributed on an "AS IS" BASIS,
 * WITHOUT WARRANTIES OR CONDITIONS OF ANY KIND, either express or implied.
 * See the License for the specific language governing permissions and
 * limitations under the License.
 *
 */

import { Stream } from './Stream';
import { StreamManager } from './StreamManager';
import { SubscriberProperties } from '../OpenViduInternal/Interfaces/Public/SubscriberProperties';
import { OpenViduLogger } from '../OpenViduInternal/Logger/OpenViduLogger';

/**
 * @hidden
 */
const logger: OpenViduLogger = OpenViduLogger.getInstance();

/**
 * Packs remote media streams. Participants automatically receive them when others publish their streams. Initialized with [[Session.subscribe]] method
 */
export class Subscriber extends StreamManager {

    /**
     * @hidden
     */
    properties: SubscriberProperties;

    /**
     * @hidden
     */
    constructor(stream: Stream, targEl: string | HTMLElement, properties: SubscriberProperties) {
        super(stream, targEl);
        this.element = this.targetElement;
        this.stream = stream;
        this.properties = properties;
    }

    /**
     * Subscribe or unsubscribe from the audio stream (if available). Calling this method twice in a row passing same value will have no effect
     * @param value `true` to subscribe to the audio stream, `false` to unsubscribe from it
     */
    subscribeToAudio(value: boolean): Subscriber {
        this.stream.getMediaStream().getAudioTracks().forEach((track) => {
            track.enabled = value;
        });
<<<<<<< HEAD
=======
        this.stream.audioActive = value;
>>>>>>> 20b638d2
        logger.info("'Subscriber' has " + (value ? 'subscribed to' : 'unsubscribed from') + ' its audio stream');
        return this;
    }

    /**
     * Subscribe or unsubscribe from the video stream (if available). Calling this method twice in a row passing same value will have no effect
     * @param value `true` to subscribe to the video stream, `false` to unsubscribe from it
     */
    subscribeToVideo(value: boolean): Subscriber {
        this.stream.getMediaStream().getVideoTracks().forEach((track) => {
            track.enabled = value;
        });
<<<<<<< HEAD
=======
        this.stream.videoActive = value;
>>>>>>> 20b638d2
        logger.info("'Subscriber' has " + (value ? 'subscribed to' : 'unsubscribed from') + ' its video stream');
        return this;
    }

}<|MERGE_RESOLUTION|>--- conflicted
+++ resolved
@@ -53,10 +53,7 @@
         this.stream.getMediaStream().getAudioTracks().forEach((track) => {
             track.enabled = value;
         });
-<<<<<<< HEAD
-=======
         this.stream.audioActive = value;
->>>>>>> 20b638d2
         logger.info("'Subscriber' has " + (value ? 'subscribed to' : 'unsubscribed from') + ' its audio stream');
         return this;
     }
@@ -69,10 +66,7 @@
         this.stream.getMediaStream().getVideoTracks().forEach((track) => {
             track.enabled = value;
         });
-<<<<<<< HEAD
-=======
         this.stream.videoActive = value;
->>>>>>> 20b638d2
         logger.info("'Subscriber' has " + (value ? 'subscribed to' : 'unsubscribed from') + ' its video stream');
         return this;
     }
